--- conflicted
+++ resolved
@@ -73,13 +73,8 @@
     "jest-cli": "24.8.0",
     "lint-staged": "^8.1.3",
     "mkdirp": "0.5.1",
-<<<<<<< HEAD
-    "prettier": "1.18.2",
-    "react": "^16.14.0",
-=======
     "prettier": "2.2.1",
     "react": "^16.10.2",
->>>>>>> 3d9c0428
     "react-dom": "^16.10.2",
     "react-test-renderer": "^17.0.1",
     "rimraf": "2.6.3",
